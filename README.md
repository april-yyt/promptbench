--- conflicted
+++ resolved
@@ -5,12 +5,10 @@
 PromptBench is a powerful tool designed to scrutinize and analyze the interaction of large language models with various prompts. It provides a convenient infrastructure to simulate **black-box** adversarial  **prompt attacks** on the models and evaluate their performances. This repository hosts the necessary codebase, datasets, and instructions to facilitate these experiments.
 
 
-<<<<<<< HEAD
-=======
-PromptBench is a powerful tool designed to scrutinize and analyze the interaction of large language models with various prompts. It provides a convenient infrastructure to simulate **black-box adversarial prompt** attacks on the models and evaluate their performances. This repository hosts the necessary codebase, datasets, and instructions to facilitate these experiments.
 
 Check our paper: [PromptBench: Towards Evaluating the Robustness of Large Language Models on Adversarial Prompts](https://arxiv.org/abs/2306.04528).
->>>>>>> 7b0731d5
+
+
 
 ## Repository Structure
 
@@ -48,7 +46,7 @@
 
 You can customize your own dataset in `dataload.py`, the details can be found in `dataload.py/class Dataset`.
 
-Next, you should customize the function that **process of the input** in `inference.py`, e.g., `process_input` and `__process_cls_input`.
+Next, you should customize the function that **process of the input** in `inference.py`, e.g., `process_input` and `_process_cls_input`.
 
 Additionally, you should fill the `config.py LABEL_SET, GENERATE_LEN`. The LABEL_SET is used to prevent attacks on words that is label (or some words that is important for task, e.g. the word 'translation' for translation tasks.)
 
@@ -237,7 +235,7 @@
 ## Acknowledgements
 
 - TextAttack: https://github.com/QData/TextAttack.
-- We thank the volunteers that conduct the experiments to check if adv. prompts preserve semantic meaning.
+- We thank the volunteers that conduct the semantic preserving experiment.
 
 
 
